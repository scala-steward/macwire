package com.softwaremill.macwire

import com.softwaremill.macwire.internals.*
import scala.quoted.*

object MacwireMacros {
  private val log = new Logger()

  def wireImpl[T: Type](using q: Quotes): Expr[T] = {
    import q.reflect.*

    val dependencyResolver = DependencyResolver.throwErrorOnResolutionFailure[q.type, T](log)

    wire[T](using q)(dependencyResolver)
  }

  //TODO build failure path 
  def wireRecImpl[T: Type](using q: Quotes): Expr[T] = {
    import q.reflect.*

    // FIXME for some reason `TypeRepr.of[String].typeSymbol.owner` and `defn.JavaLangPackage` have different hash codes 
    def isWireable(tpe: TypeRepr): Boolean = tpe.classSymbol.map(_.owner.fullName != defn.JavaLangPackage.fullName).getOrElse(false)
    
    val dependencyResolver = new DependencyResolver[q.type, T](using q)(log, tpe => 
      if !isWireable(tpe) then report.throwError(s"Cannot find a value of type: [${showTypeName(tpe)}]")
      else tpe.asType match {
        case '[t] => wireRecImpl[t].asTerm
      }
    )
    
    wire[T](using q)(dependencyResolver)
  }

  private def wire[T: Type](using q: Quotes)(dependencyResolver: DependencyResolver[q.type, T]): Expr[T] = {
    import q.reflect.*

    val constructorCrimper = new ConstructorCrimper[q.type, T](using q)(dependencyResolver, log)
    val companionCrimper = new CompanionCrimper[q.type, T](using q)(dependencyResolver, log)
    
    lazy val whatWasWrong: String = {
      if (constructorCrimper.constructor.isEmpty && companionCrimper.applies.isDefined && companionCrimper.applies.get.isEmpty)
        s"Cannot find a public constructor and the companion object has no apply methods constructing target type for [${showTypeName[T]}]"
      else if (companionCrimper.applies.isDefined && companionCrimper.applies.get.size > 1)
        s"No public primary constructor found for ${showTypeName[T]} and multiple matching apply methods in its companion object were found."
      else s"Target type not supported for wiring: ${showTypeName[T]}. Please file a bug report with your use-case."
    }

    val code: Tree = (constructorCrimper.constructorTree orElse companionCrimper.applyTree)
      .getOrElse(report.throwError(whatWasWrong))
      
    log(s"Generated code: ${code.show}, ${code}")
    code.asExprOf[T]
  }

  def wireWith_impl[T: Type](using q: Quotes)(factory: Expr[Any]): Expr[T] = {
    import q.reflect.*

    val typeCheckUtil = new TypeCheckUtil[q.type](log)
    val dependencyResolver = DependencyResolver.throwErrorOnResolutionFailure[q.type, T](log)

    val (params, fun) = factory.asTerm match {
      case Inlined(_, _, Block(List(DefDef(_, List(p), _, Some(Apply(f, _)))),_)) => (p.params, f)
      case _ => report.throwError(s"Not supported factory type: [$factory]")
    }

    val values = params.map {
      // case vd@ValDef(_, name, tpt, rhs) => dependencyResolver.resolve(vd.symbol, typeCheckIfNeeded(tpt))
      case vd@ValDef(name, tpt, rhs) => dependencyResolver.resolve(vd.symbol, tpt.tpe)
    }

    val code = Apply(fun, values).asExprOf[T]
    log(s"Generated code: ${code.show}")
    code
  }

  def wireSet_impl[T: Type](using q: Quotes): Expr[Set[T]] = {
    import q.reflect.*

    val tpe = TypeRepr.of[T]
    val dependencyResolver = DependencyResolver.throwErrorOnResolutionFailure[q.type, T](log)

    val instances = dependencyResolver.resolveAll(tpe)

<<<<<<< HEAD
    //FIXME currently fails with "While expanding a macro, a reference to parameter n was used outside the scope where it was defined"
=======
>>>>>>> 6fd5282d
    val code = '{ ${ Expr.ofSeq(instances.toSeq.map(_.asExprOf[T])) }.toSet }
    
    log(s"Generated code: ${code.show}")
    code
  }

}<|MERGE_RESOLUTION|>--- conflicted
+++ resolved
@@ -81,10 +81,6 @@
 
     val instances = dependencyResolver.resolveAll(tpe)
 
-<<<<<<< HEAD
-    //FIXME currently fails with "While expanding a macro, a reference to parameter n was used outside the scope where it was defined"
-=======
->>>>>>> 6fd5282d
     val code = '{ ${ Expr.ofSeq(instances.toSeq.map(_.asExprOf[T])) }.toSet }
     
     log(s"Generated code: ${code.show}")
