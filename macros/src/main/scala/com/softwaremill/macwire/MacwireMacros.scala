--- conflicted
+++ resolved
@@ -4,10 +4,6 @@
 
 import reflect.macros.Context
 import scala.language.experimental.macros
-<<<<<<< HEAD
-=======
-import scala.reflect.macros.blackbox
->>>>>>> fa2ba803
 
 trait Macwire {
   def wire[T]: T = macro MacwireMacros.wire_impl[T]
@@ -18,11 +14,11 @@
 object MacwireMacros extends Macwire {
   private val debug = new Debug()
 
-  def wire_impl[T: c.WeakTypeTag](c: blackbox.Context): c.Expr[T] = doWire(c, wireWithImplicits = false)
+  def wire_impl[T: c.WeakTypeTag](c: Context): c.Expr[T] = doWire(c, wireWithImplicits = false)
 
-  def wireImplicit_impl[T: c.WeakTypeTag](c: blackbox.Context): c.Expr[T] = doWire(c, wireWithImplicits = true)
+  def wireImplicit_impl[T: c.WeakTypeTag](c: Context): c.Expr[T] = doWire(c, wireWithImplicits = true)
 
-  private def doWire[T: c.WeakTypeTag](c: blackbox.Context, wireWithImplicits: Boolean): c.Expr[T] = {
+  private def doWire[T: c.WeakTypeTag](c: Context, wireWithImplicits: Boolean): c.Expr[T] = {
     import c.universe._
 
     lazy val dependencyResolver = new DependencyResolver[c.type](c, debug, wireWithImplicits)
@@ -35,23 +31,22 @@
           case None =>
             c.abort(c.enclosingPosition, "Cannot find constructor for " + targetType)
           case Some(targetConstructor) =>
-<<<<<<< HEAD
+/*
             val targetConstructorParamLists = targetConstructor.asMethod.paramss
             val TypeRef(_, sym, tpeArgs) = targetType.tpe
             var newT: Tree = Select(New(Ident(targetType.tpe.typeSymbol)), nme.CONSTRUCTOR)
-=======
-            val targetConstructorParamLists = targetConstructor.asMethod.paramLists
+*/
+            val targetConstructorParamLists = targetConstructor.asMethod.paramss
             // We need to get the "real" type in case the type parameter is a type alias - then it cannot
             // be directly instatiated
-            val targetTpe = targetType.tpe.dealias
+            val targetTpe = targetType.tpe // TODO dealias
 
             val (sym, tpeArgs) = targetTpe match {
               case TypeRef(_, sym, tpeArgs) => (sym, tpeArgs)
               case t => c.abort(c.enclosingPosition, s"Target type not supported for wiring: $t. Please file a bug report with your use-case.")
             }
 
-            var newT: Tree = Select(New(Ident(targetTpe.typeSymbol)), termNames.CONSTRUCTOR)
->>>>>>> fa2ba803
+            var newT: Tree = Select(New(Ident(targetTpe.typeSymbol)), nme.CONSTRUCTOR)
 
             for {
               targetConstructorParams <- targetConstructorParamLists
@@ -61,7 +56,7 @@
                 val pTpe = param.typeSignature.substituteTypes(sym.asClass.typeParams, tpeArgs)
 
                 val pEffectiveTpe = if (param.asTerm.isByNameParam) {
-                  pTpe.typeArgs.head
+                  pTpe // TODO.typeArgs.head
                 } else {
                   pTpe
                 }
@@ -84,7 +79,7 @@
     createNewTargetWithParams()
   }
 
-  def wiredInModule_impl(c: blackbox.Context)(in: c.Expr[AnyRef]): c.Expr[Wired] = {
+  def wiredInModule_impl(c: Context)(in: c.Expr[AnyRef]): c.Expr[Wired] = {
     import c.universe._
 
     // Ident(scala.Predef)
@@ -114,16 +109,10 @@
               None
           }
         }
-<<<<<<< HEAD
-      }.map { case (member, tpe) =>
-        val key = Literal(Constant(tpe))
-        val value = Select(Ident(capturedInTermName), newTermName(member.name.decoded.trim))
-=======
         .filter { case (_, tpe) => tpe <:< typeOf[AnyRef] }
         .map { case (member, tpe) =>
           val key = Literal(Constant(tpe))
-          val value = Select(Ident(TermName(capturedInName)), TermName(member.name.decodedName.toString.trim))
->>>>>>> fa2ba803
+          val value = Select(Ident(newTermName(capturedInName)), newTermName(member.name.decoded.trim))
 
           debug(s"Found a mapping: $key -> $value")
 
@@ -131,17 +120,10 @@
           val valueExpr = c.Expr[AnyRef](value)
           val createValueExpr = reify { () => valueExpr.splice }
 
-<<<<<<< HEAD
         // Generating: key -> value
         Apply(Select(Apply(Select(predefIdent, newTermName("any2ArrowAssoc")), List(key)),
           newTermName("$minus$greater")), List(createValueExpr.tree))
       }
-=======
-          // Generating: key -> value
-          Apply(Select(Apply(Select(predefIdent, TermName("ArrowAssoc")), List(key)),
-            TermName("$minus$greater")), List(createValueExpr.tree))
-        }
->>>>>>> fa2ba803
 
       pairs.toList
     }
