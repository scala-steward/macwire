package com.softwaremill.macwire

<<<<<<< HEAD
import scala.reflect.macros.Context
=======
import scala.reflect.macros.blackbox
>>>>>>> fa2ba803

private[macwire] class TypeCheckUtil[C <: blackbox.Context](val c: C, debug: Debug) {
  import c.universe._

  def typeCheckExpressionOfType(typeTree: Tree): Type = {
<<<<<<< HEAD
    val someValueOfTypeString = reify {
      def x[T](): T = throw new Exception
      x[String]()
    }

    val Expr(Block(stats, Apply(TypeApply(someValueFun, _), someTypeArgs))) = someValueOfTypeString

    val someValueOfGivenType = Block(stats, Apply(TypeApply(someValueFun, List(typeTree)), someTypeArgs))
    val someValueOfGivenTypeChecked = c.typeCheck(someValueOfGivenType)

    someValueOfGivenTypeChecked.tpe
=======
    c.typecheck(q"$typeTree", c.TYPEmode).tpe
>>>>>>> fa2ba803
  }

  def isNotNullOrNothing(tpe: Type): Boolean = {
    !(tpe =:= typeOf[Nothing]) && !(tpe =:= typeOf[Null])
  }

  def checkCandidate(target: Type, name: TermName, tpt: Tree, treeToCheck: Tree, candidateDebugName: String): Boolean = {
    debug.withBlock(s"Checking $candidateDebugName: [$name]") {
      val rhsTpe = if (tpt.tpe != null) {
        tpt.tpe
      } else {
        // Disabling macros, no to get into an infinite loop.
        // Duplicating the tree, not to modify the original.
        debug(s"The type is not yet available. Trying a type-check ...")
        val calculatedType = c.typeCheck(treeToCheck.duplicate, silent = true, withMacrosDisabled = true).tpe
        // In case of abstract definitions, when we check the tree (not the rhs), the result is in tpt.tpe. Otherwise,
        // it's in calculatedType.
        val result = if (tpt.tpe == null) calculatedType else tpt.tpe

        if (result == NoType) {
          debug("Type check didn't resolve to a type. Trying to type-check an expression of the given type.")
          val result2 = typeCheckExpressionOfType(tpt)

          debug(s"Result of second type-check: [$result2]")

          result2
        } else {
          debug(s"Result of type-check: [$result]")
          result
        }
      }

      val candidateOk = rhsTpe <:< target && isNotNullOrNothing(rhsTpe)
      if (candidateOk) debug("Found a match!")
      candidateOk
    }
  }
}<|MERGE_RESOLUTION|>--- conflicted
+++ resolved
@@ -1,16 +1,11 @@
 package com.softwaremill.macwire
 
-<<<<<<< HEAD
 import scala.reflect.macros.Context
-=======
-import scala.reflect.macros.blackbox
->>>>>>> fa2ba803
 
-private[macwire] class TypeCheckUtil[C <: blackbox.Context](val c: C, debug: Debug) {
+private[macwire] class TypeCheckUtil[C <: Context](val c: C, debug: Debug) {
   import c.universe._
 
   def typeCheckExpressionOfType(typeTree: Tree): Type = {
-<<<<<<< HEAD
     val someValueOfTypeString = reify {
       def x[T](): T = throw new Exception
       x[String]()
@@ -22,9 +17,6 @@
     val someValueOfGivenTypeChecked = c.typeCheck(someValueOfGivenType)
 
     someValueOfGivenTypeChecked.tpe
-=======
-    c.typecheck(q"$typeTree", c.TYPEmode).tpe
->>>>>>> fa2ba803
   }
 
   def isNotNullOrNothing(tpe: Type): Boolean = {
