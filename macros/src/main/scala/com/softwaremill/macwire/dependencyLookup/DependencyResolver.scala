package com.softwaremill.macwire.dependencyLookup

import com.softwaremill.macwire.Debug
import com.softwaremill.macwire.Util._

import scala.reflect.macros.Context

<<<<<<< HEAD
private[macwire] class DependencyResolver[C <: Context](val c: C, debug: Debug) {
=======
private[macwire] class DependencyResolver[C <: blackbox.Context](
  val c: C,
  debug: Debug,
  wireWithImplicits: Boolean) {
>>>>>>> fa2ba803

  import c.universe._

  private lazy val implicitValuesFinder = new ImplicitValueOfTypeFinder[c.type](c, debug)
  private lazy val enclosingClassFinder = new ValuesOfTypeInEnclosingClassFinder[c.type](c, debug)
  private lazy val parentsMembersFinder = new ValuesOfTypeInParentsFinder[c.type](c, debug)

  private lazy val enclosingMethodsAndFuncsFinder = new ValuesOfTypeInEnclosingMethodsAndFunctionsFinder[c.type](c, debug)

  def resolve(param: Symbol, t: Type): Option[c.Tree] = {

    debug.withBlock(s"Trying to find value [${param.name}] of type: [$t]") {

      val results: List[Tree] = enclosingMethodsAndFuncsFinder.find(t, param) match {
        case Nil =>
          val implicitInferenceResults =
            if (wireWithImplicits || param.isImplicit) implicitValuesFinder.find(t)
            else None

          /* First, we perform plain, old, regular value lookup that will exclude found
           * implicit value if need */
          val regularLookupValues = firstNotEmpty[Tree](
            () => enclosingClassFinder.find(t, implicitInferenceResults),
            () => parentsMembersFinder.find(t, implicitInferenceResults)
          ).getOrElse(Nil)
          /* After regular lookup, we combine both results together.
           *
           * It's done as an separate step to prevent macro from resolving dependency too early
           * and thus shadowing non ambiguous resolution problems when:
           * 1) constructor parameter is marked as an implicit and
           * 2) there is no matching value in appropriate scope, but
           * 3) implicit value is present in some outer scope (parent, package/companion object,
           * explicit imports and so on).
           *
           * The implicit value tree may have been included if it was found as a regular value as well, hence
           * it has to be filtered out.
           */
          implicitInferenceResults.map(i => i :: regularLookupValues.filter(_ != i)).getOrElse(regularLookupValues)
        case values => values
      }

      results match {
        case Nil =>
          c.error(c.enclosingPosition, s"Cannot find a value of type: [$t]")
          None
        case value :: Nil =>
          debug(s"Found single value: [$value] of type [$t]")
          Some(value)
        case values =>
          c.error(c.enclosingPosition, s"Found multiple values of type [$t]: [$values]")
          None
      }
    }
  }
}<|MERGE_RESOLUTION|>--- conflicted
+++ resolved
@@ -5,14 +5,10 @@
 
 import scala.reflect.macros.Context
 
-<<<<<<< HEAD
-private[macwire] class DependencyResolver[C <: Context](val c: C, debug: Debug) {
-=======
-private[macwire] class DependencyResolver[C <: blackbox.Context](
+private[macwire] class DependencyResolver[C <: Context](
   val c: C,
   debug: Debug,
   wireWithImplicits: Boolean) {
->>>>>>> fa2ba803
 
   import c.universe._
 
