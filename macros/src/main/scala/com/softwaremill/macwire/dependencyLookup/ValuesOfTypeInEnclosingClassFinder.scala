package com.softwaremill.macwire.dependencyLookup

<<<<<<< HEAD
import reflect.macros.Context
import com.softwaremill.macwire.{Debug, TypeCheckUtil}
=======
import com.softwaremill.macwire.{PositionUtil, Debug, TypeCheckUtil}
>>>>>>> fa2ba803

import scala.annotation.tailrec

private[dependencyLookup] class ValuesOfTypeInEnclosingClassFinder[C <: Context](val c: C, debug: Debug) {
  import c.universe._

  private val typeCheckUtil = new TypeCheckUtil[c.type](c, debug)
  private val positionUtil = new PositionUtil[c.type](c)

  object ValDefOrDefDef {
    def unapply(t: Tree): Option[(TermName, Tree, Tree, Symbol)] = t match {
      case ValDef(_, name, tpt, rhs) => Some((name, tpt, rhs, t.symbol))
      case DefDef(_, name, _, _, tpt, rhs) => Some((name, tpt, rhs, t.symbol))
      case _ => None
    }
  }

  /**
   * @param implicitValue If a matching value will be found that has the same position as a matching implicit
   *                      value, the implicit value's tree will be used instead of a plain `Ident`, so that
   *                      it can be filter out later. (We still need to include it in the results, so that
   *                      we know that the search *did* find something and doesn't proceed to parents.)
   */
  def find(t: Type, implicitValue: Option[Tree]): List[Tree] = {

    @tailrec
    def doFind(trees: List[Tree], acc: List[Tree]): List[Tree] = {
      trees match {
        case Nil => acc
        case tree :: tail => tree match {
          case ValDefOrDefDef(name, tpt, rhs, symbol) =>
            val candidateOk = typeCheckUtil.checkCandidate(t, name, tpt, treeToCheck(tree, rhs),
              if (symbol.isMethod) "def" else "val")

            if (candidateOk) {
              val treeToAdd = implicitValue match {
                case Some(i) if positionUtil.samePosition(i.symbol.pos, symbol.pos) => i
                case _ => Ident(name)
              }

              doFind(tail, treeToAdd :: acc)
            } else doFind(tail, acc)
          case _ => doFind(tail, acc)
        }
      }
    }

    def treeToCheck(tree: Tree, rhs: Tree) = {
      // If possible, we check the definition (rhs). We can't always check the tree, as it would cause recursive
      // type ascription needed errors from the compiler.
      if (rhs.isEmpty) tree else rhs
    }

    val enclosingClassBody = c.enclosingClass match {
      case ClassDef(_, _, _, Template(_, _, body)) => body
      case ModuleDef(_, _, Template(_, _, body)) => body
      case e =>
        c.error(c.enclosingPosition, s"Unknown type of enclosing class: ${e.getClass}")
        Nil
    }

    debug("Looking in the enclosing class/trait")
    doFind(enclosingClassBody, Nil)
  }
}<|MERGE_RESOLUTION|>--- conflicted
+++ resolved
@@ -1,11 +1,7 @@
 package com.softwaremill.macwire.dependencyLookup
 
-<<<<<<< HEAD
 import reflect.macros.Context
-import com.softwaremill.macwire.{Debug, TypeCheckUtil}
-=======
 import com.softwaremill.macwire.{PositionUtil, Debug, TypeCheckUtil}
->>>>>>> fa2ba803
 
 import scala.annotation.tailrec
 
@@ -18,7 +14,7 @@
   object ValDefOrDefDef {
     def unapply(t: Tree): Option[(TermName, Tree, Tree, Symbol)] = t match {
       case ValDef(_, name, tpt, rhs) => Some((name, tpt, rhs, t.symbol))
-      case DefDef(_, name, _, _, tpt, rhs) => Some((name, tpt, rhs, t.symbol))
+      case DefDef(_, name, _, _, tpt, rhs) => Some((name.toTermName, tpt, rhs, t.symbol))
       case _ => None
     }
   }
